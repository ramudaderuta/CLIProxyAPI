--- conflicted
+++ resolved
@@ -120,13 +120,9 @@
 
 # Tooling metadata
 .vscode/*
-<<<<<<< HEAD
-.claude/*
-=======
 .claude/*
 .serena/*
 
 # macOS
 .DS_Store
-._*
->>>>>>> 8b13c911
+._*