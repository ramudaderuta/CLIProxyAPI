--- conflicted
+++ resolved
@@ -34,9 +34,7 @@
 - 通过配置接入上游 OpenAI 兼容提供商（例如 OpenRouter）
 - 可复用的 Go SDK（见 `docs/sdk-usage_CN.md`）
 
-<<<<<<< HEAD
 ## 新手入门
-=======
 ## 安装
 
 ### 前置要求
@@ -446,7 +444,6 @@
   - api-key: "sk-atSM..."
     base-url: "https://www.example.com" # 第三方 Codex API 中转服务端点
     proxy-url: "socks5://proxy.example.com:1080" # 可选:针对该密钥的代理设置
->>>>>>> 3256ffd9
 
 CLIProxyAPI 用户手册： [https://help.router-for.me/](https://help.router-for.me/cn/)
 
