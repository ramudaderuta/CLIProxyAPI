// Package config provides configuration management for the CLI Proxy API server.
// It handles loading and parsing YAML configuration files, and provides structured
// access to application settings including server port, authentication directory,
// debug settings, proxy configuration, and API keys.
package config

import (
	"bytes"
	"errors"
	"fmt"
	"os"
	"strings"
	"syscall"

	"github.com/router-for-me/CLIProxyAPI/v6/sdk/config"
	"golang.org/x/crypto/bcrypt"
	"gopkg.in/yaml.v3"
)

// Config represents the application's configuration, loaded from a YAML file.
type Config struct {
	config.SDKConfig `yaml:",inline"`
	// Port is the network port on which the API server will listen.
	Port int `yaml:"port" json:"-"`

	// TLS config controls HTTPS server settings.
	TLS TLSConfig `yaml:"tls" json:"tls"`

	// RemoteManagement nests management-related options under 'remote-management'.
	RemoteManagement RemoteManagement `yaml:"remote-management" json:"-"`

	// AuthDir is the directory where authentication token files are stored.
	AuthDir string `yaml:"auth-dir" json:"-"`

	// Debug enables or disables debug-level logging and other debug features.
	Debug bool `yaml:"debug" json:"debug"`

	// LoggingToFile controls whether application logs are written to rotating files or stdout.
	LoggingToFile bool `yaml:"logging-to-file" json:"logging-to-file"`

	// UsageStatisticsEnabled toggles in-memory usage aggregation; when false, usage data is discarded.
	UsageStatisticsEnabled bool `yaml:"usage-statistics-enabled" json:"usage-statistics-enabled"`

	// DisableCooling disables quota cooldown scheduling when true.
	DisableCooling bool `yaml:"disable-cooling" json:"disable-cooling"`

	// RequestRetry defines the retry times when the request failed.
	RequestRetry int `yaml:"request-retry" json:"request-retry"`
	// MaxRetryInterval defines the maximum wait time in seconds before retrying a cooled-down credential.
	MaxRetryInterval int `yaml:"max-retry-interval" json:"max-retry-interval"`

	// QuotaExceeded defines the behavior when a quota is exceeded.
	QuotaExceeded QuotaExceeded `yaml:"quota-exceeded" json:"quota-exceeded"`

	// WebsocketAuth enables or disables authentication for the WebSocket API.
	WebsocketAuth bool `yaml:"ws-auth" json:"ws-auth"`

	// GeminiKey defines Gemini API key configurations with optional routing overrides.
	GeminiKey []GeminiKey `yaml:"gemini-api-key" json:"gemini-api-key"`

	// Codex defines a list of Codex API key configurations as specified in the YAML configuration file.
	CodexKey []CodexKey `yaml:"codex-api-key" json:"codex-api-key"`

	// ClaudeKey defines a list of Claude API key configurations as specified in the YAML configuration file.
	ClaudeKey []ClaudeKey `yaml:"claude-api-key" json:"claude-api-key"`

<<<<<<< HEAD
	// Codex defines a list of Codex API key configurations as specified in the YAML configuration file.
	CodexKey []CodexKey `yaml:"codex-api-key" json:"codex-api-key"`

	// KiroTokenFiles defines token-file based authentication entries for the Kiro provider.
	KiroTokenFiles []KiroTokenFile `yaml:"kiro-token-file" json:"kiro-token-file"`

=======
>>>>>>> 897c40be
	// OpenAICompatibility defines OpenAI API compatibility configurations for external providers.
	OpenAICompatibility []OpenAICompatibility `yaml:"openai-compatibility" json:"openai-compatibility"`

	// VertexCompatAPIKey defines Vertex AI-compatible API key configurations for third-party providers.
	// Used for services that use Vertex AI-style paths but with simple API key authentication.
	VertexCompatAPIKey []VertexCompatKey `yaml:"vertex-api-key" json:"vertex-api-key"`

	// AmpCode contains Amp CLI upstream configuration, management restrictions, and model mappings.
	AmpCode AmpCode `yaml:"ampcode" json:"ampcode"`

	// OAuthExcludedModels defines per-provider global model exclusions applied to OAuth/file-backed auth entries.
	OAuthExcludedModels map[string][]string `yaml:"oauth-excluded-models,omitempty" json:"oauth-excluded-models,omitempty"`

	// Payload defines default and override rules for provider payload parameters.
	Payload PayloadConfig `yaml:"payload" json:"payload"`

	legacyMigrationPending bool `yaml:"-" json:"-"`
}

// TLSConfig holds HTTPS server settings.
type TLSConfig struct {
	// Enable toggles HTTPS server mode.
	Enable bool `yaml:"enable" json:"enable"`
	// Cert is the path to the TLS certificate file.
	Cert string `yaml:"cert" json:"cert"`
	// Key is the path to the TLS private key file.
	Key string `yaml:"key" json:"key"`
}

// RemoteManagement holds management API configuration under 'remote-management'.
type RemoteManagement struct {
	// AllowRemote toggles remote (non-localhost) access to management API.
	AllowRemote bool `yaml:"allow-remote"`
	// SecretKey is the management key (plaintext or bcrypt hashed). YAML key intentionally 'secret-key'.
	SecretKey string `yaml:"secret-key"`
	// DisableControlPanel skips serving and syncing the bundled management UI when true.
	DisableControlPanel bool `yaml:"disable-control-panel"`
}

// QuotaExceeded defines the behavior when API quota limits are exceeded.
// It provides configuration options for automatic failover mechanisms.
type QuotaExceeded struct {
	// SwitchProject indicates whether to automatically switch to another project when a quota is exceeded.
	SwitchProject bool `yaml:"switch-project" json:"switch-project"`

	// SwitchPreviewModel indicates whether to automatically switch to a preview model when a quota is exceeded.
	SwitchPreviewModel bool `yaml:"switch-preview-model" json:"switch-preview-model"`
}

// AmpModelMapping defines a model name mapping for Amp CLI requests.
// When Amp requests a model that isn't available locally, this mapping
// allows routing to an alternative model that IS available.
type AmpModelMapping struct {
	// From is the model name that Amp CLI requests (e.g., "claude-opus-4.5").
	From string `yaml:"from" json:"from"`

	// To is the target model name to route to (e.g., "claude-sonnet-4").
	// The target model must have available providers in the registry.
	To string `yaml:"to" json:"to"`
}

// AmpCode groups Amp CLI integration settings including upstream routing,
// optional overrides, management route restrictions, and model fallback mappings.
type AmpCode struct {
	// UpstreamURL defines the upstream Amp control plane used for non-provider calls.
	UpstreamURL string `yaml:"upstream-url" json:"upstream-url"`

	// UpstreamAPIKey optionally overrides the Authorization header when proxying Amp upstream calls.
	UpstreamAPIKey string `yaml:"upstream-api-key" json:"upstream-api-key"`

	// RestrictManagementToLocalhost restricts Amp management routes (/api/user, /api/threads, etc.)
	// to only accept connections from localhost (127.0.0.1, ::1). When true, prevents drive-by
	// browser attacks and remote access to management endpoints. Default: true (recommended).
	RestrictManagementToLocalhost bool `yaml:"restrict-management-to-localhost" json:"restrict-management-to-localhost"`

	// ModelMappings defines model name mappings for Amp CLI requests.
	// When Amp requests a model that isn't available locally, these mappings
	// allow routing to an alternative model that IS available.
	ModelMappings []AmpModelMapping `yaml:"model-mappings" json:"model-mappings"`
}

// PayloadConfig defines default and override parameter rules applied to provider payloads.
type PayloadConfig struct {
	// Default defines rules that only set parameters when they are missing in the payload.
	Default []PayloadRule `yaml:"default" json:"default"`
	// Override defines rules that always set parameters, overwriting any existing values.
	Override []PayloadRule `yaml:"override" json:"override"`
}

// PayloadRule describes a single rule targeting a list of models with parameter updates.
type PayloadRule struct {
	// Models lists model entries with name pattern and protocol constraint.
	Models []PayloadModelRule `yaml:"models" json:"models"`
	// Params maps JSON paths (gjson/sjson syntax) to values written into the payload.
	Params map[string]any `yaml:"params" json:"params"`
}

// PayloadModelRule ties a model name pattern to a specific translator protocol.
type PayloadModelRule struct {
	// Name is the model name or wildcard pattern (e.g., "gpt-*", "*-5", "gemini-*-pro").
	Name string `yaml:"name" json:"name"`
	// Protocol restricts the rule to a specific translator format (e.g., "gemini", "responses").
	Protocol string `yaml:"protocol" json:"protocol"`
}

// ClaudeKey represents the configuration for a Claude API key,
// including the API key itself and an optional base URL for the API endpoint.
type ClaudeKey struct {
	// APIKey is the authentication key for accessing Claude API services.
	APIKey string `yaml:"api-key" json:"api-key"`

	// BaseURL is the base URL for the Claude API endpoint.
	// If empty, the default Claude API URL will be used.
	BaseURL string `yaml:"base-url" json:"base-url"`

	// ProxyURL overrides the global proxy setting for this API key if provided.
	ProxyURL string `yaml:"proxy-url" json:"proxy-url"`

	// Models defines upstream model names and aliases for request routing.
	Models []ClaudeModel `yaml:"models" json:"models"`

	// Headers optionally adds extra HTTP headers for requests sent with this key.
	Headers map[string]string `yaml:"headers,omitempty" json:"headers,omitempty"`

	// ExcludedModels lists model IDs that should be excluded for this provider.
	ExcludedModels []string `yaml:"excluded-models,omitempty" json:"excluded-models,omitempty"`
}

// ClaudeModel describes a mapping between an alias and the actual upstream model name.
type ClaudeModel struct {
	// Name is the upstream model identifier used when issuing requests.
	Name string `yaml:"name" json:"name"`

	// Alias is the client-facing model name that maps to Name.
	Alias string `yaml:"alias" json:"alias"`
}

// CodexKey represents the configuration for a Codex API key,
// including the API key itself and an optional base URL for the API endpoint.
type CodexKey struct {
	// APIKey is the authentication key for accessing Codex API services.
	APIKey string `yaml:"api-key" json:"api-key"`

	// BaseURL is the base URL for the Codex API endpoint.
	// If empty, the default Codex API URL will be used.
	BaseURL string `yaml:"base-url" json:"base-url"`

	// ProxyURL overrides the global proxy setting for this API key if provided.
	ProxyURL string `yaml:"proxy-url" json:"proxy-url"`

	// Headers optionally adds extra HTTP headers for requests sent with this key.
	Headers map[string]string `yaml:"headers,omitempty" json:"headers,omitempty"`

	// ExcludedModels lists model IDs that should be excluded for this provider.
	ExcludedModels []string `yaml:"excluded-models,omitempty" json:"excluded-models,omitempty"`
}

// GeminiKey represents the configuration for a Gemini API key,
// including optional overrides for upstream base URL, proxy routing, and headers.
type GeminiKey struct {
	// APIKey is the authentication key for accessing Gemini API services.
	APIKey string `yaml:"api-key" json:"api-key"`

	// BaseURL optionally overrides the Gemini API endpoint.
	BaseURL string `yaml:"base-url,omitempty" json:"base-url,omitempty"`

	// ProxyURL optionally overrides the global proxy for this API key.
	ProxyURL string `yaml:"proxy-url,omitempty" json:"proxy-url,omitempty"`

	// Headers optionally adds extra HTTP headers for requests sent with this key.
	Headers map[string]string `yaml:"headers,omitempty" json:"headers,omitempty"`

	// ExcludedModels lists model IDs that should be excluded for this provider.
	ExcludedModels []string `yaml:"excluded-models,omitempty" json:"excluded-models,omitempty"`
}

// OpenAICompatibility represents the configuration for OpenAI API compatibility
// with external providers, allowing model aliases to be routed through OpenAI API format.
type OpenAICompatibility struct {
	// Name is the identifier for this OpenAI compatibility configuration.
	Name string `yaml:"name" json:"name"`

	// BaseURL is the base URL for the external OpenAI-compatible API endpoint.
	BaseURL string `yaml:"base-url" json:"base-url"`

	// APIKeyEntries defines API keys with optional per-key proxy configuration.
	APIKeyEntries []OpenAICompatibilityAPIKey `yaml:"api-key-entries,omitempty" json:"api-key-entries,omitempty"`

	// Models defines the model configurations including aliases for routing.
	Models []OpenAICompatibilityModel `yaml:"models" json:"models"`

	// Headers optionally adds extra HTTP headers for requests sent to this provider.
	Headers map[string]string `yaml:"headers,omitempty" json:"headers,omitempty"`
}

// OpenAICompatibilityAPIKey represents an API key configuration with optional proxy setting.
type OpenAICompatibilityAPIKey struct {
	// APIKey is the authentication key for accessing the external API services.
	APIKey string `yaml:"api-key" json:"api-key"`

	// ProxyURL overrides the global proxy setting for this API key if provided.
	ProxyURL string `yaml:"proxy-url,omitempty" json:"proxy-url,omitempty"`
}

// OpenAICompatibilityModel represents a model configuration for OpenAI compatibility,
// including the actual model name and its alias for API routing.
type OpenAICompatibilityModel struct {
	// Name is the actual model name used by the external provider.
	Name string `yaml:"name" json:"name"`

	// Alias is the model name alias that clients will use to reference this model.
	Alias string `yaml:"alias" json:"alias"`
}

// LoadConfig reads a YAML configuration file from the given path,
// unmarshals it into a Config struct, applies environment variable overrides,
// and returns it.
//
// Parameters:
//   - configFile: The path to the YAML configuration file
//
// Returns:
//   - *Config: The loaded configuration
//   - error: An error if the configuration could not be loaded
func LoadConfig(configFile string) (*Config, error) {
	return LoadConfigOptional(configFile, false)
}

// LoadConfigOptional reads YAML from configFile.
// If optional is true and the file is missing, it returns an empty Config.
// If optional is true and the file is empty or invalid, it returns an empty Config.
func LoadConfigOptional(configFile string, optional bool) (*Config, error) {
	// Read the entire configuration file into memory.
	data, err := os.ReadFile(configFile)
	if err != nil {
		if optional {
			if os.IsNotExist(err) || errors.Is(err, syscall.EISDIR) {
				// Missing and optional: return empty config (cloud deploy standby).
				return &Config{}, nil
			}
		}
		return nil, fmt.Errorf("failed to read config file: %w", err)
	}

	// In cloud deploy mode (optional=true), if file is empty or contains only whitespace, return empty config.
	if optional && len(data) == 0 {
		return &Config{}, nil
	}

	// Unmarshal the YAML data into the Config struct.
	var cfg Config
	// Set defaults before unmarshal so that absent keys keep defaults.
	cfg.LoggingToFile = false
	cfg.UsageStatisticsEnabled = false
	cfg.DisableCooling = false
	cfg.AmpCode.RestrictManagementToLocalhost = true // Default to secure: only localhost access
	if err = yaml.Unmarshal(data, &cfg); err != nil {
		if optional {
			// In cloud deploy mode, if YAML parsing fails, return empty config instead of error.
			return &Config{}, nil
		}
		return nil, fmt.Errorf("failed to parse config file: %w", err)
	}

	var legacy legacyConfigData
	if errLegacy := yaml.Unmarshal(data, &legacy); errLegacy == nil {
		if cfg.migrateLegacyGeminiKeys(legacy.LegacyGeminiKeys) {
			cfg.legacyMigrationPending = true
		}
		if cfg.migrateLegacyOpenAICompatibilityKeys(legacy.OpenAICompat) {
			cfg.legacyMigrationPending = true
		}
		if cfg.migrateLegacyAmpConfig(&legacy) {
			cfg.legacyMigrationPending = true
		}
	}

	// Hash remote management key if plaintext is detected (nested)
	// We consider a value to be already hashed if it looks like a bcrypt hash ($2a$, $2b$, or $2y$ prefix).
	if cfg.RemoteManagement.SecretKey != "" && !looksLikeBcrypt(cfg.RemoteManagement.SecretKey) {
		hashed, errHash := hashSecret(cfg.RemoteManagement.SecretKey)
		if errHash != nil {
			return nil, fmt.Errorf("failed to hash remote management key: %w", errHash)
		}
		cfg.RemoteManagement.SecretKey = hashed

		// Persist the hashed value back to the config file to avoid re-hashing on next startup.
		// Preserve YAML comments and ordering; update only the nested key.
		_ = SaveConfigPreserveCommentsUpdateNestedScalar(configFile, []string{"remote-management", "secret-key"}, hashed)
	}

	// Sync request authentication providers with inline API keys for backwards compatibility.
	syncInlineAccessProvider(&cfg)

	// Sanitize Gemini API key configuration and migrate legacy entries.
	cfg.SanitizeGeminiKeys()

	// Sanitize Vertex-compatible API keys: drop entries without base-url
	cfg.SanitizeVertexCompatKeys()

	// Sanitize Codex keys: drop entries without base-url
	cfg.SanitizeCodexKeys()

	// Normalize and validate Kiro token file configuration.
	cfg.NormalizeKiroTokenFiles()
	if err := cfg.ValidateKiroTokenFiles(); err != nil {
		if optional {
			return &Config{}, nil
		}
		return nil, err
	}

	// Sanitize Claude key headers
	cfg.SanitizeClaudeKeys()

	// Sanitize OpenAI compatibility providers: drop entries without base-url
	cfg.SanitizeOpenAICompatibility()

	// Normalize OAuth provider model exclusion map.
	cfg.OAuthExcludedModels = NormalizeOAuthExcludedModels(cfg.OAuthExcludedModels)

	if cfg.legacyMigrationPending {
		fmt.Println("Detected legacy configuration keys, attempting to persist the normalized config...")
		if !optional && configFile != "" {
			if err := SaveConfigPreserveComments(configFile, &cfg); err != nil {
				return nil, fmt.Errorf("failed to persist migrated legacy config: %w", err)
			}
			fmt.Println("Legacy configuration normalized and persisted.")
		} else {
			fmt.Println("Legacy configuration normalized in memory; persistence skipped.")
		}
	}

	// Return the populated configuration struct.
	return &cfg, nil
}

// SanitizeOpenAICompatibility removes OpenAI-compatibility provider entries that are
// not actionable, specifically those missing a BaseURL. It trims whitespace before
// evaluation and preserves the relative order of remaining entries.
func (cfg *Config) SanitizeOpenAICompatibility() {
	if cfg == nil || len(cfg.OpenAICompatibility) == 0 {
		return
	}
	out := make([]OpenAICompatibility, 0, len(cfg.OpenAICompatibility))
	for i := range cfg.OpenAICompatibility {
		e := cfg.OpenAICompatibility[i]
		e.Name = strings.TrimSpace(e.Name)
		e.BaseURL = strings.TrimSpace(e.BaseURL)
		e.Headers = NormalizeHeaders(e.Headers)
		if e.BaseURL == "" {
			// Skip providers with no base-url; treated as removed
			continue
		}
		out = append(out, e)
	}
	cfg.OpenAICompatibility = out
}

// SanitizeCodexKeys removes Codex API key entries missing a BaseURL.
// It trims whitespace and preserves order for remaining entries.
func (cfg *Config) SanitizeCodexKeys() {
	if cfg == nil || len(cfg.CodexKey) == 0 {
		return
	}
	out := make([]CodexKey, 0, len(cfg.CodexKey))
	for i := range cfg.CodexKey {
		e := cfg.CodexKey[i]
		e.BaseURL = strings.TrimSpace(e.BaseURL)
		e.Headers = NormalizeHeaders(e.Headers)
		e.ExcludedModels = NormalizeExcludedModels(e.ExcludedModels)
		if e.BaseURL == "" {
			continue
		}
		out = append(out, e)
	}
	cfg.CodexKey = out
}

// SanitizeClaudeKeys normalizes headers for Claude credentials.
func (cfg *Config) SanitizeClaudeKeys() {
	if cfg == nil || len(cfg.ClaudeKey) == 0 {
		return
	}
	for i := range cfg.ClaudeKey {
		entry := &cfg.ClaudeKey[i]
		entry.Headers = NormalizeHeaders(entry.Headers)
		entry.ExcludedModels = NormalizeExcludedModels(entry.ExcludedModels)
	}
}

// SanitizeGeminiKeys deduplicates and normalizes Gemini credentials.
func (cfg *Config) SanitizeGeminiKeys() {
	if cfg == nil {
		return
	}

	seen := make(map[string]struct{}, len(cfg.GeminiKey))
	out := cfg.GeminiKey[:0]
	for i := range cfg.GeminiKey {
		entry := cfg.GeminiKey[i]
		entry.APIKey = strings.TrimSpace(entry.APIKey)
		if entry.APIKey == "" {
			continue
		}
		entry.BaseURL = strings.TrimSpace(entry.BaseURL)
		entry.ProxyURL = strings.TrimSpace(entry.ProxyURL)
		entry.Headers = NormalizeHeaders(entry.Headers)
		entry.ExcludedModels = NormalizeExcludedModels(entry.ExcludedModels)
		if _, exists := seen[entry.APIKey]; exists {
			continue
		}
		seen[entry.APIKey] = struct{}{}
		out = append(out, entry)
	}
	cfg.GeminiKey = out
}

func syncInlineAccessProvider(cfg *Config) {
	if cfg == nil {
		return
	}
	if len(cfg.APIKeys) == 0 {
		if provider := cfg.ConfigAPIKeyProvider(); provider != nil && len(provider.APIKeys) > 0 {
			cfg.APIKeys = append([]string(nil), provider.APIKeys...)
		}
	}
	cfg.Access.Providers = nil
}

// looksLikeBcrypt returns true if the provided string appears to be a bcrypt hash.
func looksLikeBcrypt(s string) bool {
	return len(s) > 4 && (s[:4] == "$2a$" || s[:4] == "$2b$" || s[:4] == "$2y$")
}

// NormalizeHeaders trims header keys and values and removes empty pairs.
func NormalizeHeaders(headers map[string]string) map[string]string {
	if len(headers) == 0 {
		return nil
	}
	clean := make(map[string]string, len(headers))
	for k, v := range headers {
		key := strings.TrimSpace(k)
		val := strings.TrimSpace(v)
		if key == "" || val == "" {
			continue
		}
		clean[key] = val
	}
	if len(clean) == 0 {
		return nil
	}
	return clean
}

// NormalizeExcludedModels trims, lowercases, and deduplicates model exclusion patterns.
// It preserves the order of first occurrences and drops empty entries.
func NormalizeExcludedModels(models []string) []string {
	if len(models) == 0 {
		return nil
	}
	seen := make(map[string]struct{}, len(models))
	out := make([]string, 0, len(models))
	for _, raw := range models {
		trimmed := strings.ToLower(strings.TrimSpace(raw))
		if trimmed == "" {
			continue
		}
		if _, exists := seen[trimmed]; exists {
			continue
		}
		seen[trimmed] = struct{}{}
		out = append(out, trimmed)
	}
	if len(out) == 0 {
		return nil
	}
	return out
}

// NormalizeOAuthExcludedModels cleans provider -> excluded models mappings by normalizing provider keys
// and applying model exclusion normalization to each entry.
func NormalizeOAuthExcludedModels(entries map[string][]string) map[string][]string {
	if len(entries) == 0 {
		return nil
	}
	out := make(map[string][]string, len(entries))
	for provider, models := range entries {
		key := strings.ToLower(strings.TrimSpace(provider))
		if key == "" {
			continue
		}
		normalized := NormalizeExcludedModels(models)
		if len(normalized) == 0 {
			continue
		}
		out[key] = normalized
	}
	if len(out) == 0 {
		return nil
	}
	return out
}

// hashSecret hashes the given secret using bcrypt.
func hashSecret(secret string) (string, error) {
	// Use default cost for simplicity.
	hashedBytes, err := bcrypt.GenerateFromPassword([]byte(secret), bcrypt.DefaultCost)
	if err != nil {
		return "", err
	}
	return string(hashedBytes), nil
}

// SaveConfigPreserveComments writes the config back to YAML while preserving existing comments
// and key ordering by loading the original file into a yaml.Node tree and updating values in-place.
func SaveConfigPreserveComments(configFile string, cfg *Config) error {
	persistCfg := sanitizeConfigForPersist(cfg)
	// Load original YAML as a node tree to preserve comments and ordering.
	data, err := os.ReadFile(configFile)
	if err != nil {
		return err
	}

	var original yaml.Node
	if err = yaml.Unmarshal(data, &original); err != nil {
		return err
	}
	if original.Kind != yaml.DocumentNode || len(original.Content) == 0 {
		return fmt.Errorf("invalid yaml document structure")
	}
	if original.Content[0] == nil || original.Content[0].Kind != yaml.MappingNode {
		return fmt.Errorf("expected root mapping node")
	}

	// Marshal the current cfg to YAML, then unmarshal to a yaml.Node we can merge from.
	rendered, err := yaml.Marshal(persistCfg)
	if err != nil {
		return err
	}
	var generated yaml.Node
	if err = yaml.Unmarshal(rendered, &generated); err != nil {
		return err
	}
	if generated.Kind != yaml.DocumentNode || len(generated.Content) == 0 || generated.Content[0] == nil {
		return fmt.Errorf("invalid generated yaml structure")
	}
	if generated.Content[0].Kind != yaml.MappingNode {
		return fmt.Errorf("expected generated root mapping node")
	}

	// Remove deprecated sections before merging back the sanitized config.
	removeLegacyAuthBlock(original.Content[0])
	removeLegacyOpenAICompatAPIKeys(original.Content[0])
	removeLegacyAmpKeys(original.Content[0])
	removeLegacyGenerativeLanguageKeys(original.Content[0])

	pruneMappingToGeneratedKeys(original.Content[0], generated.Content[0], "oauth-excluded-models")

	// Merge generated into original in-place, preserving comments/order of existing nodes.
	mergeMappingPreserve(original.Content[0], generated.Content[0])
	normalizeCollectionNodeStyles(original.Content[0])

	// Write back.
	f, err := os.Create(configFile)
	if err != nil {
		return err
	}
	defer func() { _ = f.Close() }()
	var buf bytes.Buffer
	enc := yaml.NewEncoder(&buf)
	enc.SetIndent(2)
	if err = enc.Encode(&original); err != nil {
		_ = enc.Close()
		return err
	}
	if err = enc.Close(); err != nil {
		return err
	}
	data = NormalizeCommentIndentation(buf.Bytes())
	_, err = f.Write(data)
	return err
}

func sanitizeConfigForPersist(cfg *Config) *Config {
	if cfg == nil {
		return nil
	}
	clone := *cfg
	clone.SDKConfig = cfg.SDKConfig
	clone.SDKConfig.Access = config.AccessConfig{}
	return &clone
}

// SaveConfigPreserveCommentsUpdateNestedScalar updates a nested scalar key path like ["a","b"]
// while preserving comments and positions.
func SaveConfigPreserveCommentsUpdateNestedScalar(configFile string, path []string, value string) error {
	data, err := os.ReadFile(configFile)
	if err != nil {
		return err
	}
	var root yaml.Node
	if err = yaml.Unmarshal(data, &root); err != nil {
		return err
	}
	if root.Kind != yaml.DocumentNode || len(root.Content) == 0 {
		return fmt.Errorf("invalid yaml document structure")
	}
	node := root.Content[0]
	// descend mapping nodes following path
	for i, key := range path {
		if i == len(path)-1 {
			// set final scalar
			v := getOrCreateMapValue(node, key)
			v.Kind = yaml.ScalarNode
			v.Tag = "!!str"
			v.Value = value
		} else {
			next := getOrCreateMapValue(node, key)
			if next.Kind != yaml.MappingNode {
				next.Kind = yaml.MappingNode
				next.Tag = "!!map"
			}
			node = next
		}
	}
	f, err := os.Create(configFile)
	if err != nil {
		return err
	}
	defer func() { _ = f.Close() }()
	var buf bytes.Buffer
	enc := yaml.NewEncoder(&buf)
	enc.SetIndent(2)
	if err = enc.Encode(&root); err != nil {
		_ = enc.Close()
		return err
	}
	if err = enc.Close(); err != nil {
		return err
	}
	data = NormalizeCommentIndentation(buf.Bytes())
	_, err = f.Write(data)
	return err
}

// NormalizeCommentIndentation removes indentation from standalone YAML comment lines to keep them left aligned.
func NormalizeCommentIndentation(data []byte) []byte {
	lines := bytes.Split(data, []byte("\n"))
	changed := false
	for i, line := range lines {
		trimmed := bytes.TrimLeft(line, " \t")
		if len(trimmed) == 0 || trimmed[0] != '#' {
			continue
		}
		if len(trimmed) == len(line) {
			continue
		}
		lines[i] = append([]byte(nil), trimmed...)
		changed = true
	}
	if !changed {
		return data
	}
	return bytes.Join(lines, []byte("\n"))
}

// getOrCreateMapValue finds the value node for a given key in a mapping node.
// If not found, it appends a new key/value pair and returns the new value node.
func getOrCreateMapValue(mapNode *yaml.Node, key string) *yaml.Node {
	if mapNode.Kind != yaml.MappingNode {
		mapNode.Kind = yaml.MappingNode
		mapNode.Tag = "!!map"
		mapNode.Content = nil
	}
	for i := 0; i+1 < len(mapNode.Content); i += 2 {
		k := mapNode.Content[i]
		if k.Value == key {
			return mapNode.Content[i+1]
		}
	}
	// append new key/value
	mapNode.Content = append(mapNode.Content, &yaml.Node{Kind: yaml.ScalarNode, Tag: "!!str", Value: key})
	val := &yaml.Node{Kind: yaml.ScalarNode, Tag: "!!str", Value: ""}
	mapNode.Content = append(mapNode.Content, val)
	return val
}

// mergeMappingPreserve merges keys from src into dst mapping node while preserving
// key order and comments of existing keys in dst. Unknown keys from src are appended
// to dst at the end, copying their node structure from src.
func mergeMappingPreserve(dst, src *yaml.Node) {
	if dst == nil || src == nil {
		return
	}
	if dst.Kind != yaml.MappingNode || src.Kind != yaml.MappingNode {
		// If kinds do not match, prefer replacing dst with src semantics in-place
		// but keep dst node object to preserve any attached comments at the parent level.
		copyNodeShallow(dst, src)
		return
	}
	// Build a lookup of existing keys in dst
	for i := 0; i+1 < len(src.Content); i += 2 {
		sk := src.Content[i]
		sv := src.Content[i+1]
		idx := findMapKeyIndex(dst, sk.Value)
		if idx >= 0 {
			// Merge into existing value node
			dv := dst.Content[idx+1]
			mergeNodePreserve(dv, sv)
		} else {
			if shouldSkipEmptyCollectionOnPersist(sk.Value, sv) {
				continue
			}
			// Append new key/value pair by deep-copying from src
			dst.Content = append(dst.Content, deepCopyNode(sk), deepCopyNode(sv))
		}
	}
}

// mergeNodePreserve merges src into dst for scalars, mappings and sequences while
// reusing destination nodes to keep comments and anchors. For sequences, it updates
// in-place by index.
func mergeNodePreserve(dst, src *yaml.Node) {
	if dst == nil || src == nil {
		return
	}
	switch src.Kind {
	case yaml.MappingNode:
		if dst.Kind != yaml.MappingNode {
			copyNodeShallow(dst, src)
		}
		mergeMappingPreserve(dst, src)
	case yaml.SequenceNode:
		// Preserve explicit null style if dst was null and src is empty sequence
		if dst.Kind == yaml.ScalarNode && dst.Tag == "!!null" && len(src.Content) == 0 {
			// Keep as null to preserve original style
			return
		}
		if dst.Kind != yaml.SequenceNode {
			dst.Kind = yaml.SequenceNode
			dst.Tag = "!!seq"
			dst.Content = nil
		}
		reorderSequenceForMerge(dst, src)
		// Update elements in place
		minContent := len(dst.Content)
		if len(src.Content) < minContent {
			minContent = len(src.Content)
		}
		for i := 0; i < minContent; i++ {
			if dst.Content[i] == nil {
				dst.Content[i] = deepCopyNode(src.Content[i])
				continue
			}
			mergeNodePreserve(dst.Content[i], src.Content[i])
			if dst.Content[i] != nil && src.Content[i] != nil &&
				dst.Content[i].Kind == yaml.MappingNode && src.Content[i].Kind == yaml.MappingNode {
				pruneMissingMapKeys(dst.Content[i], src.Content[i])
			}
		}
		// Append any extra items from src
		for i := len(dst.Content); i < len(src.Content); i++ {
			dst.Content = append(dst.Content, deepCopyNode(src.Content[i]))
		}
		// Truncate if dst has extra items not in src
		if len(src.Content) < len(dst.Content) {
			dst.Content = dst.Content[:len(src.Content)]
		}
	case yaml.ScalarNode, yaml.AliasNode:
		// For scalars, update Tag and Value but keep Style from dst to preserve quoting
		dst.Kind = src.Kind
		dst.Tag = src.Tag
		dst.Value = src.Value
		// Keep dst.Style as-is intentionally
	case 0:
		// Unknown/empty kind; do nothing
	default:
		// Fallback: replace shallowly
		copyNodeShallow(dst, src)
	}
}

// findMapKeyIndex returns the index of key node in dst mapping (index of key, not value).
// Returns -1 when not found.
func findMapKeyIndex(mapNode *yaml.Node, key string) int {
	if mapNode == nil || mapNode.Kind != yaml.MappingNode {
		return -1
	}
	for i := 0; i+1 < len(mapNode.Content); i += 2 {
		if mapNode.Content[i] != nil && mapNode.Content[i].Value == key {
			return i
		}
	}
	return -1
}

func shouldSkipEmptyCollectionOnPersist(key string, node *yaml.Node) bool {
	switch key {
	case "generative-language-api-key",
		"gemini-api-key",
		"vertex-api-key",
		"claude-api-key",
		"codex-api-key",
		"openai-compatibility":
		return isEmptyCollectionNode(node)
	default:
		return false
	}
}

func isEmptyCollectionNode(node *yaml.Node) bool {
	if node == nil {
		return true
	}
	switch node.Kind {
	case yaml.SequenceNode:
		return len(node.Content) == 0
	case yaml.ScalarNode:
		return node.Tag == "!!null"
	default:
		return false
	}
}

// deepCopyNode creates a deep copy of a yaml.Node graph.
func deepCopyNode(n *yaml.Node) *yaml.Node {
	if n == nil {
		return nil
	}
	cp := *n
	if len(n.Content) > 0 {
		cp.Content = make([]*yaml.Node, len(n.Content))
		for i := range n.Content {
			cp.Content[i] = deepCopyNode(n.Content[i])
		}
	}
	return &cp
}

// copyNodeShallow copies type/tag/value and resets content to match src, but
// keeps the same destination node pointer to preserve parent relations/comments.
func copyNodeShallow(dst, src *yaml.Node) {
	if dst == nil || src == nil {
		return
	}
	dst.Kind = src.Kind
	dst.Tag = src.Tag
	dst.Value = src.Value
	// Replace content with deep copy from src
	if len(src.Content) > 0 {
		dst.Content = make([]*yaml.Node, len(src.Content))
		for i := range src.Content {
			dst.Content[i] = deepCopyNode(src.Content[i])
		}
	} else {
		dst.Content = nil
	}
}

func reorderSequenceForMerge(dst, src *yaml.Node) {
	if dst == nil || src == nil {
		return
	}
	if len(dst.Content) == 0 {
		return
	}
	if len(src.Content) == 0 {
		return
	}
	original := append([]*yaml.Node(nil), dst.Content...)
	used := make([]bool, len(original))
	ordered := make([]*yaml.Node, len(src.Content))
	for i := range src.Content {
		if idx := matchSequenceElement(original, used, src.Content[i]); idx >= 0 {
			ordered[i] = original[idx]
			used[idx] = true
		}
	}
	dst.Content = ordered
}

func matchSequenceElement(original []*yaml.Node, used []bool, target *yaml.Node) int {
	if target == nil {
		return -1
	}
	switch target.Kind {
	case yaml.MappingNode:
		id := sequenceElementIdentity(target)
		if id != "" {
			for i := range original {
				if used[i] || original[i] == nil || original[i].Kind != yaml.MappingNode {
					continue
				}
				if sequenceElementIdentity(original[i]) == id {
					return i
				}
			}
		}
	case yaml.ScalarNode:
		val := strings.TrimSpace(target.Value)
		if val != "" {
			for i := range original {
				if used[i] || original[i] == nil || original[i].Kind != yaml.ScalarNode {
					continue
				}
				if strings.TrimSpace(original[i].Value) == val {
					return i
				}
			}
		}
	default:
	}
	// Fallback to structural equality to preserve nodes lacking explicit identifiers.
	for i := range original {
		if used[i] || original[i] == nil {
			continue
		}
		if nodesStructurallyEqual(original[i], target) {
			return i
		}
	}
	return -1
}

func sequenceElementIdentity(node *yaml.Node) string {
	if node == nil || node.Kind != yaml.MappingNode {
		return ""
	}
	identityKeys := []string{"id", "name", "alias", "api-key", "api_key", "apikey", "key", "provider", "model"}
	for _, k := range identityKeys {
		if v := mappingScalarValue(node, k); v != "" {
			return k + "=" + v
		}
	}
	for i := 0; i+1 < len(node.Content); i += 2 {
		keyNode := node.Content[i]
		valNode := node.Content[i+1]
		if keyNode == nil || valNode == nil || valNode.Kind != yaml.ScalarNode {
			continue
		}
		val := strings.TrimSpace(valNode.Value)
		if val != "" {
			return strings.ToLower(strings.TrimSpace(keyNode.Value)) + "=" + val
		}
	}
	return ""
}

func mappingScalarValue(node *yaml.Node, key string) string {
	if node == nil || node.Kind != yaml.MappingNode {
		return ""
	}
	lowerKey := strings.ToLower(key)
	for i := 0; i+1 < len(node.Content); i += 2 {
		keyNode := node.Content[i]
		valNode := node.Content[i+1]
		if keyNode == nil || valNode == nil || valNode.Kind != yaml.ScalarNode {
			continue
		}
		if strings.ToLower(strings.TrimSpace(keyNode.Value)) == lowerKey {
			return strings.TrimSpace(valNode.Value)
		}
	}
	return ""
}

func nodesStructurallyEqual(a, b *yaml.Node) bool {
	if a == nil || b == nil {
		return a == b
	}
	if a.Kind != b.Kind {
		return false
	}
	switch a.Kind {
	case yaml.MappingNode:
		if len(a.Content) != len(b.Content) {
			return false
		}
		for i := 0; i+1 < len(a.Content); i += 2 {
			if !nodesStructurallyEqual(a.Content[i], b.Content[i]) {
				return false
			}
			if !nodesStructurallyEqual(a.Content[i+1], b.Content[i+1]) {
				return false
			}
		}
		return true
	case yaml.SequenceNode:
		if len(a.Content) != len(b.Content) {
			return false
		}
		for i := range a.Content {
			if !nodesStructurallyEqual(a.Content[i], b.Content[i]) {
				return false
			}
		}
		return true
	case yaml.ScalarNode:
		return strings.TrimSpace(a.Value) == strings.TrimSpace(b.Value)
	case yaml.AliasNode:
		return nodesStructurallyEqual(a.Alias, b.Alias)
	default:
		return strings.TrimSpace(a.Value) == strings.TrimSpace(b.Value)
	}
}

func removeMapKey(mapNode *yaml.Node, key string) {
	if mapNode == nil || mapNode.Kind != yaml.MappingNode || key == "" {
		return
	}
	for i := 0; i+1 < len(mapNode.Content); i += 2 {
		if mapNode.Content[i] != nil && mapNode.Content[i].Value == key {
			mapNode.Content = append(mapNode.Content[:i], mapNode.Content[i+2:]...)
			return
		}
	}
}

func pruneMappingToGeneratedKeys(dstRoot, srcRoot *yaml.Node, key string) {
	if key == "" || dstRoot == nil || srcRoot == nil {
		return
	}
	if dstRoot.Kind != yaml.MappingNode || srcRoot.Kind != yaml.MappingNode {
		return
	}
	dstIdx := findMapKeyIndex(dstRoot, key)
	if dstIdx < 0 || dstIdx+1 >= len(dstRoot.Content) {
		return
	}
	srcIdx := findMapKeyIndex(srcRoot, key)
	if srcIdx < 0 {
		removeMapKey(dstRoot, key)
		return
	}
	if srcIdx+1 >= len(srcRoot.Content) {
		return
	}
	srcVal := srcRoot.Content[srcIdx+1]
	dstVal := dstRoot.Content[dstIdx+1]
	if srcVal == nil {
		dstRoot.Content[dstIdx+1] = nil
		return
	}
	if srcVal.Kind != yaml.MappingNode {
		dstRoot.Content[dstIdx+1] = deepCopyNode(srcVal)
		return
	}
	if dstVal == nil || dstVal.Kind != yaml.MappingNode {
		dstRoot.Content[dstIdx+1] = deepCopyNode(srcVal)
		return
	}
	pruneMissingMapKeys(dstVal, srcVal)
}

func pruneMissingMapKeys(dstMap, srcMap *yaml.Node) {
	if dstMap == nil || srcMap == nil || dstMap.Kind != yaml.MappingNode || srcMap.Kind != yaml.MappingNode {
		return
	}
	keep := make(map[string]struct{}, len(srcMap.Content)/2)
	for i := 0; i+1 < len(srcMap.Content); i += 2 {
		keyNode := srcMap.Content[i]
		if keyNode == nil {
			continue
		}
		key := strings.TrimSpace(keyNode.Value)
		if key == "" {
			continue
		}
		keep[key] = struct{}{}
	}
	for i := 0; i+1 < len(dstMap.Content); {
		keyNode := dstMap.Content[i]
		if keyNode == nil {
			i += 2
			continue
		}
		key := strings.TrimSpace(keyNode.Value)
		if _, ok := keep[key]; !ok {
			dstMap.Content = append(dstMap.Content[:i], dstMap.Content[i+2:]...)
			continue
		}
		i += 2
	}
}

// normalizeCollectionNodeStyles forces YAML collections to use block notation, keeping
// lists and maps readable. Empty sequences retain flow style ([]) so empty list markers
// remain compact.
func normalizeCollectionNodeStyles(node *yaml.Node) {
	if node == nil {
		return
	}
	switch node.Kind {
	case yaml.MappingNode:
		node.Style = 0
		for i := range node.Content {
			normalizeCollectionNodeStyles(node.Content[i])
		}
	case yaml.SequenceNode:
		if len(node.Content) == 0 {
			node.Style = yaml.FlowStyle
		} else {
			node.Style = 0
		}
		for i := range node.Content {
			normalizeCollectionNodeStyles(node.Content[i])
		}
	default:
		// Scalars keep their existing style to preserve quoting
	}
}

// Legacy migration helpers (move deprecated config keys into structured fields).
type legacyConfigData struct {
	LegacyGeminiKeys      []string                    `yaml:"generative-language-api-key"`
	OpenAICompat          []legacyOpenAICompatibility `yaml:"openai-compatibility"`
	AmpUpstreamURL        string                      `yaml:"amp-upstream-url"`
	AmpUpstreamAPIKey     string                      `yaml:"amp-upstream-api-key"`
	AmpRestrictManagement *bool                       `yaml:"amp-restrict-management-to-localhost"`
	AmpModelMappings      []AmpModelMapping           `yaml:"amp-model-mappings"`
}

type legacyOpenAICompatibility struct {
	Name    string   `yaml:"name"`
	BaseURL string   `yaml:"base-url"`
	APIKeys []string `yaml:"api-keys"`
}

func (cfg *Config) migrateLegacyGeminiKeys(legacy []string) bool {
	if cfg == nil || len(legacy) == 0 {
		return false
	}
	changed := false
	seen := make(map[string]struct{}, len(cfg.GeminiKey))
	for i := range cfg.GeminiKey {
		key := strings.TrimSpace(cfg.GeminiKey[i].APIKey)
		if key == "" {
			continue
		}
		seen[key] = struct{}{}
	}
	for _, raw := range legacy {
		key := strings.TrimSpace(raw)
		if key == "" {
			continue
		}
		if _, exists := seen[key]; exists {
			continue
		}
		cfg.GeminiKey = append(cfg.GeminiKey, GeminiKey{APIKey: key})
		seen[key] = struct{}{}
		changed = true
	}
	return changed
}

func (cfg *Config) migrateLegacyOpenAICompatibilityKeys(legacy []legacyOpenAICompatibility) bool {
	if cfg == nil || len(cfg.OpenAICompatibility) == 0 || len(legacy) == 0 {
		return false
	}
	changed := false
	for _, legacyEntry := range legacy {
		if len(legacyEntry.APIKeys) == 0 {
			continue
		}
		target := findOpenAICompatTarget(cfg.OpenAICompatibility, legacyEntry.Name, legacyEntry.BaseURL)
		if target == nil {
			continue
		}
		if mergeLegacyOpenAICompatAPIKeys(target, legacyEntry.APIKeys) {
			changed = true
		}
	}
	return changed
}

func mergeLegacyOpenAICompatAPIKeys(entry *OpenAICompatibility, keys []string) bool {
	if entry == nil || len(keys) == 0 {
		return false
	}
	changed := false
	existing := make(map[string]struct{}, len(entry.APIKeyEntries))
	for i := range entry.APIKeyEntries {
		key := strings.TrimSpace(entry.APIKeyEntries[i].APIKey)
		if key == "" {
			continue
		}
		existing[key] = struct{}{}
	}
	for _, raw := range keys {
		key := strings.TrimSpace(raw)
		if key == "" {
			continue
		}
		if _, ok := existing[key]; ok {
			continue
		}
		entry.APIKeyEntries = append(entry.APIKeyEntries, OpenAICompatibilityAPIKey{APIKey: key})
		existing[key] = struct{}{}
		changed = true
	}
	return changed
}

func findOpenAICompatTarget(entries []OpenAICompatibility, legacyName, legacyBase string) *OpenAICompatibility {
	nameKey := strings.ToLower(strings.TrimSpace(legacyName))
	baseKey := strings.ToLower(strings.TrimSpace(legacyBase))
	if nameKey != "" && baseKey != "" {
		for i := range entries {
			if strings.ToLower(strings.TrimSpace(entries[i].Name)) == nameKey &&
				strings.ToLower(strings.TrimSpace(entries[i].BaseURL)) == baseKey {
				return &entries[i]
			}
		}
	}
	if baseKey != "" {
		for i := range entries {
			if strings.ToLower(strings.TrimSpace(entries[i].BaseURL)) == baseKey {
				return &entries[i]
			}
		}
	}
	if nameKey != "" {
		for i := range entries {
			if strings.ToLower(strings.TrimSpace(entries[i].Name)) == nameKey {
				return &entries[i]
			}
		}
	}
	return nil
}

func (cfg *Config) migrateLegacyAmpConfig(legacy *legacyConfigData) bool {
	if cfg == nil || legacy == nil {
		return false
	}
	changed := false
	if cfg.AmpCode.UpstreamURL == "" {
		if val := strings.TrimSpace(legacy.AmpUpstreamURL); val != "" {
			cfg.AmpCode.UpstreamURL = val
			changed = true
		}
	}
	if cfg.AmpCode.UpstreamAPIKey == "" {
		if val := strings.TrimSpace(legacy.AmpUpstreamAPIKey); val != "" {
			cfg.AmpCode.UpstreamAPIKey = val
			changed = true
		}
	}
	if legacy.AmpRestrictManagement != nil {
		cfg.AmpCode.RestrictManagementToLocalhost = *legacy.AmpRestrictManagement
		changed = true
	}
	if len(cfg.AmpCode.ModelMappings) == 0 && len(legacy.AmpModelMappings) > 0 {
		cfg.AmpCode.ModelMappings = append([]AmpModelMapping(nil), legacy.AmpModelMappings...)
		changed = true
	}
	return changed
}

func removeLegacyOpenAICompatAPIKeys(root *yaml.Node) {
	if root == nil || root.Kind != yaml.MappingNode {
		return
	}
	idx := findMapKeyIndex(root, "openai-compatibility")
	if idx < 0 || idx+1 >= len(root.Content) {
		return
	}
	seq := root.Content[idx+1]
	if seq == nil || seq.Kind != yaml.SequenceNode {
		return
	}
	for i := range seq.Content {
		if seq.Content[i] != nil && seq.Content[i].Kind == yaml.MappingNode {
			removeMapKey(seq.Content[i], "api-keys")
		}
	}
}

func removeLegacyAmpKeys(root *yaml.Node) {
	if root == nil || root.Kind != yaml.MappingNode {
		return
	}
	removeMapKey(root, "amp-upstream-url")
	removeMapKey(root, "amp-upstream-api-key")
	removeMapKey(root, "amp-restrict-management-to-localhost")
	removeMapKey(root, "amp-model-mappings")
}

func removeLegacyGenerativeLanguageKeys(root *yaml.Node) {
	if root == nil || root.Kind != yaml.MappingNode {
		return
	}
	removeMapKey(root, "generative-language-api-key")
}

func removeLegacyAuthBlock(root *yaml.Node) {
	if root == nil || root.Kind != yaml.MappingNode {
		return
	}
	removeMapKey(root, "auth")
}<|MERGE_RESOLUTION|>--- conflicted
+++ resolved
@@ -64,15 +64,9 @@
 	// ClaudeKey defines a list of Claude API key configurations as specified in the YAML configuration file.
 	ClaudeKey []ClaudeKey `yaml:"claude-api-key" json:"claude-api-key"`
 
-<<<<<<< HEAD
-	// Codex defines a list of Codex API key configurations as specified in the YAML configuration file.
-	CodexKey []CodexKey `yaml:"codex-api-key" json:"codex-api-key"`
-
 	// KiroTokenFiles defines token-file based authentication entries for the Kiro provider.
 	KiroTokenFiles []KiroTokenFile `yaml:"kiro-token-file" json:"kiro-token-file"`
 
-=======
->>>>>>> 897c40be
 	// OpenAICompatibility defines OpenAI API compatibility configurations for external providers.
 	OpenAICompatibility []OpenAICompatibility `yaml:"openai-compatibility" json:"openai-compatibility"`
 
