// Package config provides configuration management for the CLI Proxy API server.
// It handles loading and parsing YAML configuration files, and provides structured
// access to application settings including server port, authentication directory,
// debug settings, proxy configuration, and API keys.
package config

import (
	"errors"
	"fmt"
	"os"
	"strings"
	"syscall"

	"github.com/router-for-me/CLIProxyAPI/v6/sdk/config"
	"golang.org/x/crypto/bcrypt"
	"gopkg.in/yaml.v3"
)

// Config represents the application's configuration, loaded from a YAML file.
type Config struct {
	config.SDKConfig `yaml:",inline"`
	// Port is the network port on which the API server will listen.
	Port int `yaml:"port" json:"-"`

	// AuthDir is the directory where authentication token files are stored.
	AuthDir string `yaml:"auth-dir" json:"-"`

	// Debug enables or disables debug-level logging and other debug features.
	Debug bool `yaml:"debug" json:"debug"`

	// LoggingToFile controls whether application logs are written to rotating files or stdout.
	LoggingToFile bool `yaml:"logging-to-file" json:"logging-to-file"`

	// UsageStatisticsEnabled toggles in-memory usage aggregation; when false, usage data is discarded.
	UsageStatisticsEnabled bool `yaml:"usage-statistics-enabled" json:"usage-statistics-enabled"`

	// DisableCooling disables quota cooldown scheduling when true.
	DisableCooling bool `yaml:"disable-cooling" json:"disable-cooling"`

	// QuotaExceeded defines the behavior when a quota is exceeded.
	QuotaExceeded QuotaExceeded `yaml:"quota-exceeded" json:"quota-exceeded"`

	// WebsocketAuth enables or disables authentication for the WebSocket API.
	WebsocketAuth bool `yaml:"ws-auth" json:"ws-auth"`

	// GlAPIKey exposes the legacy generative language API key list for backward compatibility.
	GlAPIKey []string `yaml:"generative-language-api-key" json:"generative-language-api-key"`

	// GeminiKey defines Gemini API key configurations with optional routing overrides.
	GeminiKey []GeminiKey `yaml:"gemini-api-key" json:"gemini-api-key"`

	// RequestRetry defines the retry times when the request failed.
	RequestRetry int `yaml:"request-retry" json:"request-retry"`

	// ClaudeKey defines a list of Claude API key configurations as specified in the YAML configuration file.
	ClaudeKey []ClaudeKey `yaml:"claude-api-key" json:"claude-api-key"`

	// Codex defines a list of Codex API key configurations as specified in the YAML configuration file.
	CodexKey []CodexKey `yaml:"codex-api-key" json:"codex-api-key"`

	// KiroTokenFiles defines token-file based authentication entries for the Kiro provider.
	KiroTokenFiles []KiroTokenFile `yaml:"kiro-token-file" json:"kiro-token-file"`

	// OpenAICompatibility defines OpenAI API compatibility configurations for external providers.
	OpenAICompatibility []OpenAICompatibility `yaml:"openai-compatibility" json:"openai-compatibility"`

	// RemoteManagement nests management-related options under 'remote-management'.
	RemoteManagement RemoteManagement `yaml:"remote-management" json:"-"`
}

// RemoteManagement holds management API configuration under 'remote-management'.
type RemoteManagement struct {
	// AllowRemote toggles remote (non-localhost) access to management API.
	AllowRemote bool `yaml:"allow-remote"`
	// SecretKey is the management key (plaintext or bcrypt hashed). YAML key intentionally 'secret-key'.
	SecretKey string `yaml:"secret-key"`
	// DisableControlPanel skips serving and syncing the bundled management UI when true.
	DisableControlPanel bool `yaml:"disable-control-panel"`
}

// QuotaExceeded defines the behavior when API quota limits are exceeded.
// It provides configuration options for automatic failover mechanisms.
type QuotaExceeded struct {
	// SwitchProject indicates whether to automatically switch to another project when a quota is exceeded.
	SwitchProject bool `yaml:"switch-project" json:"switch-project"`

	// SwitchPreviewModel indicates whether to automatically switch to a preview model when a quota is exceeded.
	SwitchPreviewModel bool `yaml:"switch-preview-model" json:"switch-preview-model"`
}

// ClaudeKey represents the configuration for a Claude API key,
// including the API key itself and an optional base URL for the API endpoint.
type ClaudeKey struct {
	// APIKey is the authentication key for accessing Claude API services.
	APIKey string `yaml:"api-key" json:"api-key"`

	// BaseURL is the base URL for the Claude API endpoint.
	// If empty, the default Claude API URL will be used.
	BaseURL string `yaml:"base-url" json:"base-url"`

	// ProxyURL overrides the global proxy setting for this API key if provided.
	ProxyURL string `yaml:"proxy-url" json:"proxy-url"`

	// Models defines upstream model names and aliases for request routing.
	Models []ClaudeModel `yaml:"models" json:"models"`

	// Headers optionally adds extra HTTP headers for requests sent with this key.
	Headers map[string]string `yaml:"headers,omitempty" json:"headers,omitempty"`
}

// ClaudeModel describes a mapping between an alias and the actual upstream model name.
type ClaudeModel struct {
	// Name is the upstream model identifier used when issuing requests.
	Name string `yaml:"name" json:"name"`

	// Alias is the client-facing model name that maps to Name.
	Alias string `yaml:"alias" json:"alias"`
}

// CodexKey represents the configuration for a Codex API key,
// including the API key itself and an optional base URL for the API endpoint.
type CodexKey struct {
	// APIKey is the authentication key for accessing Codex API services.
	APIKey string `yaml:"api-key" json:"api-key"`

	// BaseURL is the base URL for the Codex API endpoint.
	// If empty, the default Codex API URL will be used.
	BaseURL string `yaml:"base-url" json:"base-url"`

	// ProxyURL overrides the global proxy setting for this API key if provided.
	ProxyURL string `yaml:"proxy-url" json:"proxy-url"`

	// Headers optionally adds extra HTTP headers for requests sent with this key.
	Headers map[string]string `yaml:"headers,omitempty" json:"headers,omitempty"`
}

// GeminiKey represents the configuration for a Gemini API key,
// including optional overrides for upstream base URL, proxy routing, and headers.
type GeminiKey struct {
	// APIKey is the authentication key for accessing Gemini API services.
	APIKey string `yaml:"api-key" json:"api-key"`

	// BaseURL optionally overrides the Gemini API endpoint.
	BaseURL string `yaml:"base-url,omitempty" json:"base-url,omitempty"`

	// ProxyURL optionally overrides the global proxy for this API key.
	ProxyURL string `yaml:"proxy-url,omitempty" json:"proxy-url,omitempty"`

	// Headers optionally adds extra HTTP headers for requests sent with this key.
	Headers map[string]string `yaml:"headers,omitempty" json:"headers,omitempty"`
}

// OpenAICompatibility represents the configuration for OpenAI API compatibility
// with external providers, allowing model aliases to be routed through OpenAI API format.
type OpenAICompatibility struct {
	// Name is the identifier for this OpenAI compatibility configuration.
	Name string `yaml:"name" json:"name"`

	// BaseURL is the base URL for the external OpenAI-compatible API endpoint.
	BaseURL string `yaml:"base-url" json:"base-url"`

	// APIKeys are the authentication keys for accessing the external API services.
	// Deprecated: Use APIKeyEntries instead to support per-key proxy configuration.
	APIKeys []string `yaml:"api-keys,omitempty" json:"api-keys,omitempty"`

	// APIKeyEntries defines API keys with optional per-key proxy configuration.
	APIKeyEntries []OpenAICompatibilityAPIKey `yaml:"api-key-entries,omitempty" json:"api-key-entries,omitempty"`

	// Models defines the model configurations including aliases for routing.
	Models []OpenAICompatibilityModel `yaml:"models" json:"models"`

	// Headers optionally adds extra HTTP headers for requests sent to this provider.
	Headers map[string]string `yaml:"headers,omitempty" json:"headers,omitempty"`
}

// OpenAICompatibilityAPIKey represents an API key configuration with optional proxy setting.
type OpenAICompatibilityAPIKey struct {
	// APIKey is the authentication key for accessing the external API services.
	APIKey string `yaml:"api-key" json:"api-key"`

	// ProxyURL overrides the global proxy setting for this API key if provided.
	ProxyURL string `yaml:"proxy-url,omitempty" json:"proxy-url,omitempty"`
}

// OpenAICompatibilityModel represents a model configuration for OpenAI compatibility,
// including the actual model name and its alias for API routing.
type OpenAICompatibilityModel struct {
	// Name is the actual model name used by the external provider.
	Name string `yaml:"name" json:"name"`

	// Alias is the model name alias that clients will use to reference this model.
	Alias string `yaml:"alias" json:"alias"`
}

// LoadConfig reads a YAML configuration file from the given path,
// unmarshals it into a Config struct, applies environment variable overrides,
// and returns it.
//
// Parameters:
//   - configFile: The path to the YAML configuration file
//
// Returns:
//   - *Config: The loaded configuration
//   - error: An error if the configuration could not be loaded
func LoadConfig(configFile string) (*Config, error) {
	return LoadConfigOptional(configFile, false)
}

// LoadConfigOptional reads YAML from configFile.
// If optional is true and the file is missing, it returns an empty Config.
// If optional is true and the file is empty or invalid, it returns an empty Config.
func LoadConfigOptional(configFile string, optional bool) (*Config, error) {
	// Read the entire configuration file into memory.
	data, err := os.ReadFile(configFile)
	if err != nil {
		if optional {
			if os.IsNotExist(err) || errors.Is(err, syscall.EISDIR) {
				// Missing and optional: return empty config (cloud deploy standby).
				return &Config{}, nil
			}
		}
		return nil, fmt.Errorf("failed to read config file: %w", err)
	}

	// In cloud deploy mode (optional=true), if file is empty or contains only whitespace, return empty config.
	if optional && len(data) == 0 {
		return &Config{}, nil
	}

	// Unmarshal the YAML data into the Config struct.
	var cfg Config
	// Set defaults before unmarshal so that absent keys keep defaults.
	cfg.LoggingToFile = false
	cfg.UsageStatisticsEnabled = false
	cfg.DisableCooling = false
	if err = yaml.Unmarshal(data, &cfg); err != nil {
		if optional {
			// In cloud deploy mode, if YAML parsing fails, return empty config instead of error.
			return &Config{}, nil
		}
		return nil, fmt.Errorf("failed to parse config file: %w", err)
	}

	// Hash remote management key if plaintext is detected (nested)
	// We consider a value to be already hashed if it looks like a bcrypt hash ($2a$, $2b$, or $2y$ prefix).
	if cfg.RemoteManagement.SecretKey != "" && !looksLikeBcrypt(cfg.RemoteManagement.SecretKey) {
		hashed, errHash := hashSecret(cfg.RemoteManagement.SecretKey)
		if errHash != nil {
			return nil, fmt.Errorf("failed to hash remote management key: %w", errHash)
		}
		cfg.RemoteManagement.SecretKey = hashed

		// Persist the hashed value back to the config file to avoid re-hashing on next startup.
		// Preserve YAML comments and ordering; update only the nested key.
		_ = SaveConfigPreserveCommentsUpdateNestedScalar(configFile, []string{"remote-management", "secret-key"}, hashed)
	}

	// Sync request authentication providers with inline API keys for backwards compatibility.
	syncInlineAccessProvider(&cfg)

	// Normalize Gemini API key configuration and migrate legacy entries.
	cfg.SyncGeminiKeys()

	// Sanitize OpenAI compatibility providers: drop entries without base-url
	sanitizeOpenAICompatibility(&cfg)

	// Sanitize Codex keys: drop entries without base-url
	sanitizeCodexKeys(&cfg)

<<<<<<< HEAD
	// Normalize and validate Kiro token file configuration.
	cfg.NormalizeKiroTokenFiles()
	if err := cfg.ValidateKiroTokenFiles(); err != nil {
		if optional {
			return &Config{}, nil
		}
		return nil, err
	}
=======
	// Normalize Claude key headers
	normalizeClaudeKeys(&cfg)
>>>>>>> 3264605c

	// Return the populated configuration struct.
	return &cfg, nil
}

// sanitizeOpenAICompatibility removes OpenAI-compatibility provider entries that are
// not actionable, specifically those missing a BaseURL. It trims whitespace before
// evaluation and preserves the relative order of remaining entries.
func sanitizeOpenAICompatibility(cfg *Config) {
	if cfg == nil || len(cfg.OpenAICompatibility) == 0 {
		return
	}
	out := make([]OpenAICompatibility, 0, len(cfg.OpenAICompatibility))
	for i := range cfg.OpenAICompatibility {
		e := cfg.OpenAICompatibility[i]
		e.Name = strings.TrimSpace(e.Name)
		e.BaseURL = strings.TrimSpace(e.BaseURL)
		e.Headers = normalizeHeaders(e.Headers)
		if e.BaseURL == "" {
			// Skip providers with no base-url; treated as removed
			continue
		}
		out = append(out, e)
	}
	cfg.OpenAICompatibility = out
}

// sanitizeCodexKeys removes Codex API key entries missing a BaseURL.
// It trims whitespace and preserves order for remaining entries.
func sanitizeCodexKeys(cfg *Config) {
	if cfg == nil || len(cfg.CodexKey) == 0 {
		return
	}
	out := make([]CodexKey, 0, len(cfg.CodexKey))
	for i := range cfg.CodexKey {
		e := cfg.CodexKey[i]
		e.BaseURL = strings.TrimSpace(e.BaseURL)
		e.Headers = normalizeHeaders(e.Headers)
		if e.BaseURL == "" {
			continue
		}
		out = append(out, e)
	}
	cfg.CodexKey = out
}

func normalizeClaudeKeys(cfg *Config) {
	if cfg == nil || len(cfg.ClaudeKey) == 0 {
		return
	}
	for i := range cfg.ClaudeKey {
		entry := &cfg.ClaudeKey[i]
		entry.Headers = normalizeHeaders(entry.Headers)
	}
}

func (cfg *Config) SyncGeminiKeys() {
	if cfg == nil {
		return
	}

	seen := make(map[string]struct{}, len(cfg.GeminiKey))
	out := cfg.GeminiKey[:0]
	for i := range cfg.GeminiKey {
		entry := cfg.GeminiKey[i]
		entry.APIKey = strings.TrimSpace(entry.APIKey)
		if entry.APIKey == "" {
			continue
		}
		entry.BaseURL = strings.TrimSpace(entry.BaseURL)
		entry.ProxyURL = strings.TrimSpace(entry.ProxyURL)
		entry.Headers = normalizeHeaders(entry.Headers)
		if _, exists := seen[entry.APIKey]; exists {
			continue
		}
		seen[entry.APIKey] = struct{}{}
		out = append(out, entry)
	}
	cfg.GeminiKey = out

	if len(cfg.GlAPIKey) > 0 {
		for _, raw := range cfg.GlAPIKey {
			key := strings.TrimSpace(raw)
			if key == "" {
				continue
			}
			if _, exists := seen[key]; exists {
				continue
			}
			cfg.GeminiKey = append(cfg.GeminiKey, GeminiKey{APIKey: key})
			seen[key] = struct{}{}
		}
	}

	cfg.GlAPIKey = nil
}

func syncInlineAccessProvider(cfg *Config) {
	if cfg == nil {
		return
	}
	if len(cfg.APIKeys) == 0 {
		if provider := cfg.ConfigAPIKeyProvider(); provider != nil && len(provider.APIKeys) > 0 {
			cfg.APIKeys = append([]string(nil), provider.APIKeys...)
		}
	}
	cfg.Access.Providers = nil
}

// looksLikeBcrypt returns true if the provided string appears to be a bcrypt hash.
func looksLikeBcrypt(s string) bool {
	return len(s) > 4 && (s[:4] == "$2a$" || s[:4] == "$2b$" || s[:4] == "$2y$")
}

func normalizeHeaders(headers map[string]string) map[string]string {
	if len(headers) == 0 {
		return nil
	}
	clean := make(map[string]string, len(headers))
	for k, v := range headers {
		key := strings.TrimSpace(k)
		val := strings.TrimSpace(v)
		if key == "" || val == "" {
			continue
		}
		clean[key] = val
	}
	if len(clean) == 0 {
		return nil
	}
	return clean
}

// hashSecret hashes the given secret using bcrypt.
func hashSecret(secret string) (string, error) {
	// Use default cost for simplicity.
	hashedBytes, err := bcrypt.GenerateFromPassword([]byte(secret), bcrypt.DefaultCost)
	if err != nil {
		return "", err
	}
	return string(hashedBytes), nil
}

// SaveConfigPreserveComments writes the config back to YAML while preserving existing comments
// and key ordering by loading the original file into a yaml.Node tree and updating values in-place.
func SaveConfigPreserveComments(configFile string, cfg *Config) error {
	persistCfg := sanitizeConfigForPersist(cfg)
	// Load original YAML as a node tree to preserve comments and ordering.
	data, err := os.ReadFile(configFile)
	if err != nil {
		return err
	}

	var original yaml.Node
	if err = yaml.Unmarshal(data, &original); err != nil {
		return err
	}
	if original.Kind != yaml.DocumentNode || len(original.Content) == 0 {
		return fmt.Errorf("invalid yaml document structure")
	}
	if original.Content[0] == nil || original.Content[0].Kind != yaml.MappingNode {
		return fmt.Errorf("expected root mapping node")
	}

	// Marshal the current cfg to YAML, then unmarshal to a yaml.Node we can merge from.
	rendered, err := yaml.Marshal(persistCfg)
	if err != nil {
		return err
	}
	var generated yaml.Node
	if err = yaml.Unmarshal(rendered, &generated); err != nil {
		return err
	}
	if generated.Kind != yaml.DocumentNode || len(generated.Content) == 0 || generated.Content[0] == nil {
		return fmt.Errorf("invalid generated yaml structure")
	}
	if generated.Content[0].Kind != yaml.MappingNode {
		return fmt.Errorf("expected generated root mapping node")
	}

	// Remove deprecated auth block before merging to avoid persisting it again.
	removeMapKey(original.Content[0], "auth")

	// Merge generated into original in-place, preserving comments/order of existing nodes.
	mergeMappingPreserve(original.Content[0], generated.Content[0])
	normalizeCollectionNodeStyles(original.Content[0])

	// Write back.
	f, err := os.Create(configFile)
	if err != nil {
		return err
	}
	defer func() { _ = f.Close() }()
	enc := yaml.NewEncoder(f)
	enc.SetIndent(2)
	if err = enc.Encode(&original); err != nil {
		_ = enc.Close()
		return err
	}
	return enc.Close()
}

func sanitizeConfigForPersist(cfg *Config) *Config {
	if cfg == nil {
		return nil
	}
	clone := *cfg
	clone.SDKConfig = cfg.SDKConfig
	clone.SDKConfig.Access = config.AccessConfig{}
	return &clone
}

// SaveConfigPreserveCommentsUpdateNestedScalar updates a nested scalar key path like ["a","b"]
// while preserving comments and positions.
func SaveConfigPreserveCommentsUpdateNestedScalar(configFile string, path []string, value string) error {
	data, err := os.ReadFile(configFile)
	if err != nil {
		return err
	}
	var root yaml.Node
	if err = yaml.Unmarshal(data, &root); err != nil {
		return err
	}
	if root.Kind != yaml.DocumentNode || len(root.Content) == 0 {
		return fmt.Errorf("invalid yaml document structure")
	}
	node := root.Content[0]
	// descend mapping nodes following path
	for i, key := range path {
		if i == len(path)-1 {
			// set final scalar
			v := getOrCreateMapValue(node, key)
			v.Kind = yaml.ScalarNode
			v.Tag = "!!str"
			v.Value = value
		} else {
			next := getOrCreateMapValue(node, key)
			if next.Kind != yaml.MappingNode {
				next.Kind = yaml.MappingNode
				next.Tag = "!!map"
			}
			node = next
		}
	}
	f, err := os.Create(configFile)
	if err != nil {
		return err
	}
	defer func() { _ = f.Close() }()
	enc := yaml.NewEncoder(f)
	enc.SetIndent(2)
	if err = enc.Encode(&root); err != nil {
		_ = enc.Close()
		return err
	}
	return enc.Close()
}

// getOrCreateMapValue finds the value node for a given key in a mapping node.
// If not found, it appends a new key/value pair and returns the new value node.
func getOrCreateMapValue(mapNode *yaml.Node, key string) *yaml.Node {
	if mapNode.Kind != yaml.MappingNode {
		mapNode.Kind = yaml.MappingNode
		mapNode.Tag = "!!map"
		mapNode.Content = nil
	}
	for i := 0; i+1 < len(mapNode.Content); i += 2 {
		k := mapNode.Content[i]
		if k.Value == key {
			return mapNode.Content[i+1]
		}
	}
	// append new key/value
	mapNode.Content = append(mapNode.Content, &yaml.Node{Kind: yaml.ScalarNode, Tag: "!!str", Value: key})
	val := &yaml.Node{Kind: yaml.ScalarNode, Tag: "!!str", Value: ""}
	mapNode.Content = append(mapNode.Content, val)
	return val
}

// mergeMappingPreserve merges keys from src into dst mapping node while preserving
// key order and comments of existing keys in dst. Unknown keys from src are appended
// to dst at the end, copying their node structure from src.
func mergeMappingPreserve(dst, src *yaml.Node) {
	if dst == nil || src == nil {
		return
	}
	if dst.Kind != yaml.MappingNode || src.Kind != yaml.MappingNode {
		// If kinds do not match, prefer replacing dst with src semantics in-place
		// but keep dst node object to preserve any attached comments at the parent level.
		copyNodeShallow(dst, src)
		return
	}
	// Build a lookup of existing keys in dst
	for i := 0; i+1 < len(src.Content); i += 2 {
		sk := src.Content[i]
		sv := src.Content[i+1]
		idx := findMapKeyIndex(dst, sk.Value)
		if idx >= 0 {
			// Merge into existing value node
			dv := dst.Content[idx+1]
			mergeNodePreserve(dv, sv)
		} else {
			if shouldSkipEmptyCollectionOnPersist(sk.Value, sv) {
				continue
			}
			// Append new key/value pair by deep-copying from src
			dst.Content = append(dst.Content, deepCopyNode(sk), deepCopyNode(sv))
		}
	}
}

// mergeNodePreserve merges src into dst for scalars, mappings and sequences while
// reusing destination nodes to keep comments and anchors. For sequences, it updates
// in-place by index.
func mergeNodePreserve(dst, src *yaml.Node) {
	if dst == nil || src == nil {
		return
	}
	switch src.Kind {
	case yaml.MappingNode:
		if dst.Kind != yaml.MappingNode {
			copyNodeShallow(dst, src)
		}
		mergeMappingPreserve(dst, src)
	case yaml.SequenceNode:
		// Preserve explicit null style if dst was null and src is empty sequence
		if dst.Kind == yaml.ScalarNode && dst.Tag == "!!null" && len(src.Content) == 0 {
			// Keep as null to preserve original style
			return
		}
		if dst.Kind != yaml.SequenceNode {
			dst.Kind = yaml.SequenceNode
			dst.Tag = "!!seq"
			dst.Content = nil
		}
		reorderSequenceForMerge(dst, src)
		// Update elements in place
		minContent := len(dst.Content)
		if len(src.Content) < minContent {
			minContent = len(src.Content)
		}
		for i := 0; i < minContent; i++ {
			if dst.Content[i] == nil {
				dst.Content[i] = deepCopyNode(src.Content[i])
				continue
			}
			mergeNodePreserve(dst.Content[i], src.Content[i])
		}
		// Append any extra items from src
		for i := len(dst.Content); i < len(src.Content); i++ {
			dst.Content = append(dst.Content, deepCopyNode(src.Content[i]))
		}
		// Truncate if dst has extra items not in src
		if len(src.Content) < len(dst.Content) {
			dst.Content = dst.Content[:len(src.Content)]
		}
	case yaml.ScalarNode, yaml.AliasNode:
		// For scalars, update Tag and Value but keep Style from dst to preserve quoting
		dst.Kind = src.Kind
		dst.Tag = src.Tag
		dst.Value = src.Value
		// Keep dst.Style as-is intentionally
	case 0:
		// Unknown/empty kind; do nothing
	default:
		// Fallback: replace shallowly
		copyNodeShallow(dst, src)
	}
}

// findMapKeyIndex returns the index of key node in dst mapping (index of key, not value).
// Returns -1 when not found.
func findMapKeyIndex(mapNode *yaml.Node, key string) int {
	if mapNode == nil || mapNode.Kind != yaml.MappingNode {
		return -1
	}
	for i := 0; i+1 < len(mapNode.Content); i += 2 {
		if mapNode.Content[i] != nil && mapNode.Content[i].Value == key {
			return i
		}
	}
	return -1
}

func shouldSkipEmptyCollectionOnPersist(key string, node *yaml.Node) bool {
	switch key {
	case "generative-language-api-key",
		"gemini-api-key",
		"claude-api-key",
		"codex-api-key",
		"openai-compatibility":
		return isEmptyCollectionNode(node)
	default:
		return false
	}
}

func isEmptyCollectionNode(node *yaml.Node) bool {
	if node == nil {
		return true
	}
	switch node.Kind {
	case yaml.SequenceNode:
		return len(node.Content) == 0
	case yaml.ScalarNode:
		return node.Tag == "!!null"
	default:
		return false
	}
}

// deepCopyNode creates a deep copy of a yaml.Node graph.
func deepCopyNode(n *yaml.Node) *yaml.Node {
	if n == nil {
		return nil
	}
	cp := *n
	if len(n.Content) > 0 {
		cp.Content = make([]*yaml.Node, len(n.Content))
		for i := range n.Content {
			cp.Content[i] = deepCopyNode(n.Content[i])
		}
	}
	return &cp
}

// copyNodeShallow copies type/tag/value and resets content to match src, but
// keeps the same destination node pointer to preserve parent relations/comments.
func copyNodeShallow(dst, src *yaml.Node) {
	if dst == nil || src == nil {
		return
	}
	dst.Kind = src.Kind
	dst.Tag = src.Tag
	dst.Value = src.Value
	// Replace content with deep copy from src
	if len(src.Content) > 0 {
		dst.Content = make([]*yaml.Node, len(src.Content))
		for i := range src.Content {
			dst.Content[i] = deepCopyNode(src.Content[i])
		}
	} else {
		dst.Content = nil
	}
}

func reorderSequenceForMerge(dst, src *yaml.Node) {
	if dst == nil || src == nil {
		return
	}
	if len(dst.Content) == 0 {
		return
	}
	if len(src.Content) == 0 {
		return
	}
	original := append([]*yaml.Node(nil), dst.Content...)
	used := make([]bool, len(original))
	ordered := make([]*yaml.Node, len(src.Content))
	for i := range src.Content {
		if idx := matchSequenceElement(original, used, src.Content[i]); idx >= 0 {
			ordered[i] = original[idx]
			used[idx] = true
		}
	}
	dst.Content = ordered
}

func matchSequenceElement(original []*yaml.Node, used []bool, target *yaml.Node) int {
	if target == nil {
		return -1
	}
	switch target.Kind {
	case yaml.MappingNode:
		id := sequenceElementIdentity(target)
		if id != "" {
			for i := range original {
				if used[i] || original[i] == nil || original[i].Kind != yaml.MappingNode {
					continue
				}
				if sequenceElementIdentity(original[i]) == id {
					return i
				}
			}
		}
	case yaml.ScalarNode:
		val := strings.TrimSpace(target.Value)
		if val != "" {
			for i := range original {
				if used[i] || original[i] == nil || original[i].Kind != yaml.ScalarNode {
					continue
				}
				if strings.TrimSpace(original[i].Value) == val {
					return i
				}
			}
		}
	}
	// Fallback to structural equality to preserve nodes lacking explicit identifiers.
	for i := range original {
		if used[i] || original[i] == nil {
			continue
		}
		if nodesStructurallyEqual(original[i], target) {
			return i
		}
	}
	return -1
}

func sequenceElementIdentity(node *yaml.Node) string {
	if node == nil || node.Kind != yaml.MappingNode {
		return ""
	}
	identityKeys := []string{"id", "name", "alias", "api-key", "api_key", "apikey", "key", "provider", "model"}
	for _, k := range identityKeys {
		if v := mappingScalarValue(node, k); v != "" {
			return k + "=" + v
		}
	}
	for i := 0; i+1 < len(node.Content); i += 2 {
		keyNode := node.Content[i]
		valNode := node.Content[i+1]
		if keyNode == nil || valNode == nil || valNode.Kind != yaml.ScalarNode {
			continue
		}
		val := strings.TrimSpace(valNode.Value)
		if val != "" {
			return strings.ToLower(strings.TrimSpace(keyNode.Value)) + "=" + val
		}
	}
	return ""
}

func mappingScalarValue(node *yaml.Node, key string) string {
	if node == nil || node.Kind != yaml.MappingNode {
		return ""
	}
	lowerKey := strings.ToLower(key)
	for i := 0; i+1 < len(node.Content); i += 2 {
		keyNode := node.Content[i]
		valNode := node.Content[i+1]
		if keyNode == nil || valNode == nil || valNode.Kind != yaml.ScalarNode {
			continue
		}
		if strings.ToLower(strings.TrimSpace(keyNode.Value)) == lowerKey {
			return strings.TrimSpace(valNode.Value)
		}
	}
	return ""
}

func nodesStructurallyEqual(a, b *yaml.Node) bool {
	if a == nil || b == nil {
		return a == b
	}
	if a.Kind != b.Kind {
		return false
	}
	switch a.Kind {
	case yaml.MappingNode:
		if len(a.Content) != len(b.Content) {
			return false
		}
		for i := 0; i+1 < len(a.Content); i += 2 {
			if !nodesStructurallyEqual(a.Content[i], b.Content[i]) {
				return false
			}
			if !nodesStructurallyEqual(a.Content[i+1], b.Content[i+1]) {
				return false
			}
		}
		return true
	case yaml.SequenceNode:
		if len(a.Content) != len(b.Content) {
			return false
		}
		for i := range a.Content {
			if !nodesStructurallyEqual(a.Content[i], b.Content[i]) {
				return false
			}
		}
		return true
	case yaml.ScalarNode:
		return strings.TrimSpace(a.Value) == strings.TrimSpace(b.Value)
	case yaml.AliasNode:
		return nodesStructurallyEqual(a.Alias, b.Alias)
	default:
		return strings.TrimSpace(a.Value) == strings.TrimSpace(b.Value)
	}
}

func removeMapKey(mapNode *yaml.Node, key string) {
	if mapNode == nil || mapNode.Kind != yaml.MappingNode || key == "" {
		return
	}
	for i := 0; i+1 < len(mapNode.Content); i += 2 {
		if mapNode.Content[i] != nil && mapNode.Content[i].Value == key {
			mapNode.Content = append(mapNode.Content[:i], mapNode.Content[i+2:]...)
			return
		}
	}
}

// normalizeCollectionNodeStyles forces YAML collections to use block notation, keeping
// lists and maps readable. Empty sequences retain flow style ([]) so empty list markers
// remain compact.
func normalizeCollectionNodeStyles(node *yaml.Node) {
	if node == nil {
		return
	}
	switch node.Kind {
	case yaml.MappingNode:
		node.Style = 0
		for i := range node.Content {
			normalizeCollectionNodeStyles(node.Content[i])
		}
	case yaml.SequenceNode:
		if len(node.Content) == 0 {
			node.Style = yaml.FlowStyle
		} else {
			node.Style = 0
		}
		for i := range node.Content {
			normalizeCollectionNodeStyles(node.Content[i])
		}
	default:
		// Scalars keep their existing style to preserve quoting
	}
}<|MERGE_RESOLUTION|>--- conflicted
+++ resolved
@@ -267,7 +267,6 @@
 	// Sanitize Codex keys: drop entries without base-url
 	sanitizeCodexKeys(&cfg)
 
-<<<<<<< HEAD
 	// Normalize and validate Kiro token file configuration.
 	cfg.NormalizeKiroTokenFiles()
 	if err := cfg.ValidateKiroTokenFiles(); err != nil {
@@ -276,10 +275,8 @@
 		}
 		return nil, err
 	}
-=======
 	// Normalize Claude key headers
 	normalizeClaudeKeys(&cfg)
->>>>>>> 3264605c
 
 	// Return the populated configuration struct.
 	return &cfg, nil
