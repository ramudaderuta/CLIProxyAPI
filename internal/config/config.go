--- conflicted
+++ resolved
@@ -264,7 +264,6 @@
 	// Sanitize Codex keys: drop entries without base-url
 	cfg.SanitizeCodexKeys()
 
-<<<<<<< HEAD
 	// Normalize and validate Kiro token file configuration.
 	cfg.NormalizeKiroTokenFiles()
 	if err := cfg.ValidateKiroTokenFiles(); err != nil {
@@ -273,15 +272,12 @@
 		}
 		return nil, err
 	}
-	// Normalize Claude key headers
-	normalizeClaudeKeys(&cfg)
-=======
+
 	// Sanitize Claude key headers
 	cfg.SanitizeClaudeKeys()
 
 	// Sanitize OpenAI compatibility providers: drop entries without base-url
 	cfg.SanitizeOpenAICompatibility()
->>>>>>> 6ae1dd78
 
 	// Return the populated configuration struct.
 	return &cfg, nil
