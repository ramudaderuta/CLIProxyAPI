--- conflicted
+++ resolved
@@ -32,9 +32,7 @@
 - OpenAI-compatible upstream providers via config (e.g., OpenRouter)
 - Reusable Go SDK for embedding the proxy (see `docs/sdk-usage.md`)
 
-<<<<<<< HEAD
 ## Getting Started
-=======
 ## Installation
 
 ### Prerequisites
@@ -860,7 +858,6 @@
     ```bash
     docker compose logs -f
     ```
->>>>>>> 3256ffd9
 
 CLIProxyAPI Guides: [https://help.router-for.me/](https://help.router-for.me/)
 
